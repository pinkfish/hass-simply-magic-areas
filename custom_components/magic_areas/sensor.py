--- conflicted
+++ resolved
@@ -1,99 +1,101 @@
-DEPENDENCIES = ["magic_areas"]
-
-import logging
-
-from homeassistant.components.sensor import DOMAIN as SENSOR_DOMAIN
-
-from .base import AggregateBase, SensorBase
-from .const import (
-<<<<<<< HEAD
-    MODULE_DATA,
-    CONF_FEATURE_AGGREGATION,
-    CONF_AGGREGATES_MIN_ENTITIES,
-    AGGREGATE_MODE_SUM,
-=======
-    AGGREGATE_MODE_SUM,
-    CONF_AGGREGATES_MIN_ENTITIES,
-    CONF_FEATURE_AGGREGATION,
-    MODULE_DATA,
->>>>>>> a92abbf6
-)
-
-_LOGGER = logging.getLogger(__name__)
-
-async def async_setup_platform(
-    hass, config, async_add_entities, discovery_info=None
-):  # pylint: disable=unused-argument
-
-    await load_sensors(hass, async_add_entities)
-
-async def async_setup_entry(hass, config_entry, async_add_entities):
-    """Set up the Demo config entry."""
-    await async_setup_platform(hass, {}, async_add_entities)
-
-async def load_sensors(hass, async_add_entities):
-
-    areas = hass.data.get(MODULE_DATA)
-
-    for area in areas:
-
-        # Create aggregates
-        if not area.has_feature(CONF_FEATURE_AGGREGATION):
-            continue
-
-        aggregates = []
-
-        # Check SENSOR_DOMAIN entities, count by device_class
-        if SENSOR_DOMAIN not in area.entities.keys():
-            continue
-
-        device_class_count = {}
-
-        for entity in area.entities[SENSOR_DOMAIN]:
-
-            if not 'device_class' in entity.keys():
-                continue
-
-            map_key = f"{entity['device_class']}/{entity['unit_of_measurement']}"
-            if map_key not in device_class_count.keys():
-                device_class_count[map_key] = 0
-
-            device_class_count[map_key] += 1
-
-        for map_key, entity_count in device_class_count.items():
-            if entity_count < area.config.get(CONF_AGGREGATES_MIN_ENTITIES):
-                continue
-
-            device_class, unit_of_measurement = map_key.split('/')
-
-            _LOGGER.debug(f"Creating aggregate sensor for device_class '{device_class}' ({unit_of_measurement}) with {entity_count} entities ({area.slug})")
-            aggregates.append(AreaSensorGroupSensor(hass, area, device_class, unit_of_measurement))
-
-        async_add_entities(aggregates)
-
-class AreaSensorGroupSensor(AggregateBase, SensorBase):
-
-    def __init__(self, hass, area, device_class, unit_of_measurement):
-
-        """Initialize an area sensor group sensor."""
-
-        self.area = area
-        self.hass = hass
-        self._mode = 'sum' if device_class in AGGREGATE_MODE_SUM else 'mean'
-        self._device_class = device_class
-        self._unit_of_measurement = unit_of_measurement
-        self._state = 0
-
-        device_class_name = device_class.capitalize()
-        self._name = f"Area {device_class_name} [{unit_of_measurement}] ({self.area.name})"
-
-    async def _initialize(self, _=None) -> None:
-
-        _LOGGER.debug(f"{self.name} Sensor initializing.")
-
-        self.load_sensors(SENSOR_DOMAIN, self._unit_of_measurement)
-
-        # Setup the listeners
-        await self._setup_listeners()
-
-        _LOGGER.debug(f"{self.name} Sensor initialized.")+DEPENDENCIES = ["magic_areas"]
+
+import logging
+
+from homeassistant.components.sensor import DOMAIN as SENSOR_DOMAIN
+
+from .base import AggregateBase, SensorBase
+from .const import (
+    AGGREGATE_MODE_SUM,
+    CONF_AGGREGATES_MIN_ENTITIES,
+    CONF_FEATURE_AGGREGATION,
+    MODULE_DATA,
+)
+
+_LOGGER = logging.getLogger(__name__)
+
+
+async def async_setup_platform(
+    hass, config, async_add_entities, discovery_info=None
+):  # pylint: disable=unused-argument
+
+    await load_sensors(hass, async_add_entities)
+
+
+async def async_setup_entry(hass, config_entry, async_add_entities):
+    """Set up the Demo config entry."""
+    await async_setup_platform(hass, {}, async_add_entities)
+
+
+async def load_sensors(hass, async_add_entities):
+
+    areas = hass.data.get(MODULE_DATA)
+
+    for area in areas:
+
+        # Create aggregates
+        if not area.has_feature(CONF_FEATURE_AGGREGATION):
+            continue
+
+        aggregates = []
+
+        # Check SENSOR_DOMAIN entities, count by device_class
+        if SENSOR_DOMAIN not in area.entities.keys():
+            continue
+
+        device_class_count = {}
+
+        for entity in area.entities[SENSOR_DOMAIN]:
+
+            if not "device_class" in entity.keys():
+                continue
+
+            map_key = f"{entity['device_class']}/{entity['unit_of_measurement']}"
+            if map_key not in device_class_count.keys():
+                device_class_count[map_key] = 0
+
+            device_class_count[map_key] += 1
+
+        for map_key, entity_count in device_class_count.items():
+            if entity_count < area.config.get(CONF_AGGREGATES_MIN_ENTITIES):
+                continue
+
+            device_class, unit_of_measurement = map_key.split("/")
+
+            _LOGGER.debug(
+                f"Creating aggregate sensor for device_class '{device_class}' ({unit_of_measurement}) with {entity_count} entities ({area.slug})"
+            )
+            aggregates.append(
+                AreaSensorGroupSensor(hass, area, device_class, unit_of_measurement)
+            )
+
+        async_add_entities(aggregates)
+
+
+class AreaSensorGroupSensor(AggregateBase, SensorBase):
+    def __init__(self, hass, area, device_class, unit_of_measurement):
+
+        """Initialize an area sensor group sensor."""
+
+        self.area = area
+        self.hass = hass
+        self._mode = "sum" if device_class in AGGREGATE_MODE_SUM else "mean"
+        self._device_class = device_class
+        self._unit_of_measurement = unit_of_measurement
+        self._state = 0
+
+        device_class_name = device_class.capitalize()
+        self._name = (
+            f"Area {device_class_name} [{unit_of_measurement}] ({self.area.name})"
+        )
+
+    async def _initialize(self, _=None) -> None:
+
+        _LOGGER.debug(f"{self.name} Sensor initializing.")
+
+        self.load_sensors(SENSOR_DOMAIN, self._unit_of_measurement)
+
+        # Setup the listeners
+        await self._setup_listeners()
+
+        _LOGGER.debug(f"{self.name} Sensor initialized.")