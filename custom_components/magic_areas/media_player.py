DEPENDENCIES = ["media_player"]

import logging

from homeassistant.components.binary_sensor import DOMAIN as BINARY_SENSOR_DOMAIN
from homeassistant.components.media_player import DOMAIN as MEDIA_PLAYER_DOMAIN
from homeassistant.helpers.restore_state import RestoreEntity
from homeassistant.components.media_player import SUPPORT_PLAY_MEDIA, MediaPlayerEntity
from homeassistant.components.media_player.const import (
    ATTR_MEDIA_CONTENT_ID,
    ATTR_MEDIA_CONTENT_TYPE,
    SERVICE_PLAY_MEDIA,
)
from homeassistant.const import (
    ATTR_ENTITY_ID,
    STATE_IDLE,
    STATE_OFF,
    STATE_ON,
    STATE_PLAYING,
)

_LOGGER = logging.getLogger(__name__)

from .const import (
    CONF_FEATURE_AREA_AWARE_MEDIA_PLAYER,
    CONF_NOTIFICATION_DEVICES,
    CONF_NOTIFY_ON_SLEEP,
    DATA_AREA_OBJECT,
    META_AREA_GLOBAL,
    MODULE_DATA,
)

_LOGGER = logging.getLogger(__name__)


async def async_setup_entry(hass, config_entry, async_add_entities):

    

    ma_data = hass.data[MODULE_DATA]
    area_data = ma_data[config_entry.entry_id]
    area = area_data[DATA_AREA_OBJECT]

    # Check if we are the Global Meta Area
    if not area.is_meta() or area.id != META_AREA_GLOBAL.lower():
        _LOGGER.warn(f"This feature is only available for the Global Meta-Area")
        return

    # Check if feature is enabled
    if not area.has_feature(CONF_FEATURE_AREA_AWARE_MEDIA_PLAYER):
        return

    # Check if we have areas with MEDIA_PLAYER_DOMAIN entities
    areas_with_media_players = []

    for entry in ma_data.values():
        current_area = entry[DATA_AREA_OBJECT]

        # Skip meta areas
        if current_area.is_meta():
            continue

        if MEDIA_PLAYER_DOMAIN in current_area.entities.keys():
            areas_with_media_players.append(current_area)

    if not areas_with_media_players:
        _LOGGER.warn(
            f"No areas with {MEDIA_PLAYER_DOMAIN} entities. Skipping creation of area-aware-media-player"
        )
        return

    async_add_entities([AreaAwareMediaPlayer(hass, areas_with_media_players)])


<<<<<<< HEAD
class AreaAwareMediaPlayer(MediaPlayerEntity, RestoreEntity):
    
=======
class AreaAwareMediaPlayer(MediaPlayerEntity):
>>>>>>> a0af2a54
    def __init__(self, hass, areas):

        self.hass = hass

        self._name = "Area-Aware Media Player"

        self._attributes = {}
        self._state = STATE_IDLE

        self.areas = areas
        self._tracked_entities = []

        for area in self.areas:

            entity_list = self.get_media_players_for_area(area)

            self._tracked_entities.extend(entity_list)

        _LOGGER.info(f"AreaAwareMediaPlayer loaded.")

    def _update_attributes(self):

        self._attributes["areas"] = [
            f"{BINARY_SENSOR_DOMAIN}.area_{area.slug}" for area in self.areas
        ]
        self._attributes["entities"] = self._tracked_entities
<<<<<<< HEAD
        self._attributes["active_areas"] = [
=======
        self._attributes["last_active_areas"] = [
>>>>>>> a0af2a54
            f"{BINARY_SENSOR_DOMAIN}.area_{area.slug}"
            for area in self._get_active_areas()
        ]

    def get_media_players_for_area(self, area):

        entity_ids = []

        notification_devices = area.config.get(CONF_NOTIFICATION_DEVICES)

        for entity in area.entities[MEDIA_PLAYER_DOMAIN]:
            entity_ids.append(entity["entity_id"])

        # Return the notification_devices if defined and all valid
        if notification_devices:
            all_valid_devices = all(
                [device in entity_ids for device in notification_devices]
            )
            if all_valid_devices:
                return set(notification_devices)

        # Return all media_player entities
        return set(entity_ids)

    async def async_added_to_hass(self):
        """Call when entity about to be added to hass."""

        last_state = await self.async_get_last_state()

        if last_state:
            _LOGGER.debug(f"Nedia Player {self.name} restored [state={last_state.state}]")
            self._state = last_state.state
        else:
            self._state = STATE_IDLE

        self.set_state()

    @property
    def unique_id(self):
        """Return a unique ID."""
        return f"{MEDIA_PLAYER_DOMAIN}_area_aware_media_player"

    @property
    def name(self):
        """Return the name of the device if any."""
        return self._name

    @property
    def device_state_attributes(self):
        """Return the attributes of the media player."""
        return self._attributes

    @property
    def state(self):
        """Return the state of the media player"""
        return self._state

    @property
    def supported_features(self):
        """Flag media player features that are supported."""
        return SUPPORT_PLAY_MEDIA

    def _get_active_areas(self):

        active_areas = []

        for area in self.areas:
            area_binary_sensor_name = f"{BINARY_SENSOR_DOMAIN}.area_{area.slug}"
            area_binary_sensor_state = self.hass.states.get(area_binary_sensor_name)

            if not area_binary_sensor_state:
                _LOGGER.debug(f"No state found for entity {area_binary_sensor_name}")
                continue

            # Check NOTIFY_ON_SLEEP
            if area.is_sleeping() and not area.config.get(CONF_NOTIFY_ON_SLEEP):
                _LOGGER.debug(f"Area {area.name} is sleeping, skipping")
                continue

            if area_binary_sensor_state.state == STATE_ON:
                active_areas.append(area)

        return active_areas

    def _update_state(self):

        self._update_attributes()
        self.schedule_update_ha_state()

    def set_state(self, state=None):
        if state:
            self._state = state
        self._update_state()

    def play_media(self, media_type, media_id, **kwargs):
        """Forwards a piece of media to media players in active areas."""

        self.set_state(STATE_PLAYING)

        # Read active areas
        active_areas = self._get_active_areas()

        # Fail early
        if not active_areas:
            _LOGGER.info("No areas active. Ignoring.")
            return False

        # Gather media_player entities
        media_players = []
        for area in active_areas:
            media_players.extend(self.get_media_players_for_area(area))

        if not media_players:
            _LOGGER.info("No media_player entities to forward. Ignoring.")
            return False

        data = {
            ATTR_MEDIA_CONTENT_ID: media_id,
            ATTR_MEDIA_CONTENT_TYPE: media_type,
            ATTR_ENTITY_ID: media_players,
        }

        self.hass.services.call(MEDIA_PLAYER_DOMAIN, SERVICE_PLAY_MEDIA, data)
        self.set_state(STATE_IDLE)<|MERGE_RESOLUTION|>--- conflicted
+++ resolved
@@ -4,7 +4,6 @@
 
 from homeassistant.components.binary_sensor import DOMAIN as BINARY_SENSOR_DOMAIN
 from homeassistant.components.media_player import DOMAIN as MEDIA_PLAYER_DOMAIN
-from homeassistant.helpers.restore_state import RestoreEntity
 from homeassistant.components.media_player import SUPPORT_PLAY_MEDIA, MediaPlayerEntity
 from homeassistant.components.media_player.const import (
     ATTR_MEDIA_CONTENT_ID,
@@ -18,6 +17,7 @@
     STATE_ON,
     STATE_PLAYING,
 )
+from homeassistant.helpers.restore_state import RestoreEntity
 
 _LOGGER = logging.getLogger(__name__)
 
@@ -35,8 +35,6 @@
 
 async def async_setup_entry(hass, config_entry, async_add_entities):
 
-    
-
     ma_data = hass.data[MODULE_DATA]
     area_data = ma_data[config_entry.entry_id]
     area = area_data[DATA_AREA_OBJECT]
@@ -72,12 +70,7 @@
     async_add_entities([AreaAwareMediaPlayer(hass, areas_with_media_players)])
 
 
-<<<<<<< HEAD
 class AreaAwareMediaPlayer(MediaPlayerEntity, RestoreEntity):
-    
-=======
-class AreaAwareMediaPlayer(MediaPlayerEntity):
->>>>>>> a0af2a54
     def __init__(self, hass, areas):
 
         self.hass = hass
@@ -104,11 +97,7 @@
             f"{BINARY_SENSOR_DOMAIN}.area_{area.slug}" for area in self.areas
         ]
         self._attributes["entities"] = self._tracked_entities
-<<<<<<< HEAD
-        self._attributes["active_areas"] = [
-=======
-        self._attributes["last_active_areas"] = [
->>>>>>> a0af2a54
+        self._attributes["last_notified_areas"] = [
             f"{BINARY_SENSOR_DOMAIN}.area_{area.slug}"
             for area in self._get_active_areas()
         ]
@@ -139,7 +128,9 @@
         last_state = await self.async_get_last_state()
 
         if last_state:
-            _LOGGER.debug(f"Nedia Player {self.name} restored [state={last_state.state}]")
+            _LOGGER.debug(
+                f"Nedia Player {self.name} restored [state={last_state.state}]"
+            )
             self._state = last_state.state
         else:
             self._state = STATE_IDLE
