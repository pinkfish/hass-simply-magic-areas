--- conflicted
+++ resolved
@@ -1,561 +1,536 @@
-import logging
-from copy import deepcopy
-from datetime import datetime, timedelta
-from statistics import mean
-
-import voluptuous as vol
-from homeassistant.components.binary_sensor import DOMAIN as BINARY_SENSOR_DOMAIN
-from homeassistant.components.binary_sensor import BinarySensorEntity
-from homeassistant.const import EVENT_HOMEASSISTANT_STARTED, STATE_ON, STATE_UNAVAILABLE
-from homeassistant.helpers.entity import Entity
-from homeassistant.helpers.event import (
-    async_track_state_change,
-    async_track_time_interval,
-)
-from homeassistant.helpers.restore_state import RestoreEntity
-from homeassistant.setup import async_setup_component
-from homeassistant.util import slugify
-
-from .const import (
-    _DOMAIN_SCHEMA,
-    AREA_TYPE_META,
-    CONF_ENABLED_FEATURES,
-    CONF_EXCLUDE_ENTITIES,
-    CONF_ID,
-    CONF_INCLUDE_ENTITIES,
-    CONF_NAME,
-    CONF_NIGHT_ENTITY,
-    CONF_NIGHT_STATE,
-    CONF_ON_STATES,
-    CONF_SLEEP_ENTITY,
-    CONF_SLEEP_LIGHTS,
-    CONF_SLEEP_STATE,
-    CONF_TYPE,
-    CONF_UPDATE_INTERVAL,
-    CONF_NIGHT_ENTITY,
-    CONF_NIGHT_STATE,
-    CONF_SLEEP_ENTITY,
-    CONF_SLEEP_LIGHTS,
-    CONF_SLEEP_STATE,
-    DATA_AREA_OBJECT,
-    DEVICE_CLASS_DOMAINS,
-    DOMAIN,
-    EVENT_MAGICAREAS_AREA_READY,
-    EVENT_MAGICAREAS_READY,
-    MAGIC_AREAS_COMPONENTS,
-    MAGIC_AREAS_COMPONENTS_GLOBAL,
-    MAGIC_AREAS_COMPONENTS_META,
-    META_AREA_GLOBAL,
-    MODULE_DATA,
-)
-
-CONFIG_SCHEMA = vol.Schema(
-    {DOMAIN: _DOMAIN_SCHEMA},
-    extra=vol.ALLOW_EXTRA,
-)
-
-_LOGGER = logging.getLogger(__name__)
-
-
-class MagicSensorBase:
-
-    name = None
-    hass = None
-    _attributes = {}
-    area = None
-
-    sensors = []
-
-    tracking_listeners = []
-
-    @property
-    def name(self):
-        """Return the name of the device if any."""
-        return self._name
-
-    @property
-    def device_class(self):
-        """Return the class of this binary_sensor."""
-        return self._device_class
-
-    @property
-    def should_poll(self):
-        """If entity should be polled."""
-        return False
-
-    @property
-    def device_state_attributes(self):
-        """Return the attributes of the area."""
-        return self._attributes
-
-    def refresh_states(self, next_interval):
-        _LOGGER.debug(f"Refreshing sensor states {self.name}")
-        return self._update_state()
-
-    def _update_state(self):
-
-        self._state = self._get_sensors_state()
-        self.schedule_update_ha_state()
-
-    async def _initialize(self, _=None) -> None:
-        # Setup the listeners
-        await self._setup_listeners()
-
-    def _remove_listeners(self):
-        while self.tracking_listeners:
-            remove_listener = self.tracking_listeners.pop()
-            remove_listener()
-
-    async def _shutdown(self) -> None:
-        self._remove_listeners()
-
-    async def async_will_remove_from_hass(self):
-        """Remove the listeners upon removing the component."""
-        await self._shutdown()
-
-
-class SensorBase(MagicSensorBase, RestoreEntity, Entity):
-
-    _mode = "mean"
-
-    @property
-    def state(self):
-        """Return true if the area is occupied."""
-        return self._state
-
-    def sensor_state_change(self, entity_id, from_state, to_state):
-
-        _LOGGER.debug(f"{self.name}: sensor '{entity_id}' changed to {to_state.state}")
-
-        return self._update_state()
-
-    def _get_sensors_state(self):
-
-        sensor_values = []
-
-        # Loop over all entities and check their state
-        for sensor in self.sensors:
-
-            entity = self.hass.states.get(sensor)
-
-            if not entity:
-                _LOGGER.info(
-                    f"Could not get sensor state: {sensor} entity not found, skipping"
-                )
-                continue
-
-            # Skip unavailable entities
-            if entity.state == STATE_UNAVAILABLE:
-                continue
-
-            try:
-                sensor_values.append(float(entity.state))
-            except ValueError as e:
-                err_str = str(e)
-                _LOGGER.info(
-                    f"Non-numeric sensor value ({err_str}) for entity {entity.entity_id}, skipping"
-                )
-                continue
-
-        ret = 0.0
-
-        if sensor_values:
-            if self._mode == "sum":
-                ret = sum(sensor_values)
-            else:
-                ret = mean(sensor_values)
-
-        return round(ret, 2)
-
-
-class BinarySensorBase(MagicSensorBase, BinarySensorEntity, RestoreEntity):
-
-    _device_class = None
-
-    @property
-    def is_on(self):
-        """Return true if the area is occupied."""
-        return self._state
-
-    def sensor_state_change(self, entity_id, from_state, to_state):
-
-        _LOGGER.debug(f"{self.name}: sensor '{entity_id}' changed to {to_state.state}")
-
-        if to_state.state not in self.area.config.get(CONF_ON_STATES):
-            self.last_off_time = datetime.utcnow()  # Update last_off_time
-
-        return self._update_state()
-
-    def _get_sensors_state(self):
-
-        active_sensors = []
-
-        # Loop over all entities and check their state
-        for sensor in self.sensors:
-
-            entity = self.hass.states.get(sensor)
-
-            if not entity:
-                _LOGGER.info(
-                    f"Could not get sensor state: {sensor} entity not found, skipping"
-                )
-                continue
-
-            # Skip unavailable entities
-            if entity.state == STATE_UNAVAILABLE:
-                continue
-
-            if entity.state in STATE_ON:
-                active_sensors.append(sensor)
-
-        self._attributes["active_sensors"] = active_sensors
-
-        return len(active_sensors) > 0
-
-
-class AggregateBase(MagicSensorBase):
-    def load_sensors(self, domain, unit_of_measurement=None):
-
-        # Fetch sensors
-        self.sensors = []
-        for entity in self.area.entities[domain]:
-
-            if "device_class" not in entity.keys():
-                continue
-
-            if entity["device_class"] != self._device_class:
-                continue
-
-            if unit_of_measurement:
-                if "unit_of_measurement" not in entity.keys():
-                    continue
-                if entity["unit_of_measurement"] != unit_of_measurement:
-                    continue
-
-            self.sensors.append(entity["entity_id"])
-
-        if unit_of_measurement:
-            self._attributes = {
-                "sensors": self.sensors,
-                "unit_of_measurement": unit_of_measurement,
-            }
-        else:
-            self._attributes = {"sensors": self.sensors, "active_sensors": []}
-
-    async def async_added_to_hass(self):
-        """Call when entity about to be added to hass."""
-        if self.hass.is_running:
-            await self._initialize()
-        else:
-            self.hass.bus.async_listen_once(
-                EVENT_HOMEASSISTANT_STARTED, self._initialize
-            )
-
-        self._update_state()
-
-    async def _setup_listeners(self, _=None) -> None:
-        _LOGGER.debug("%s: Called '_setup_listeners'", self._name)
-        if not self.hass.is_running:
-            _LOGGER.debug("%s: Cancelled '_setup_listeners'", self._name)
-            return
-
-        # Track presence sensors
-        remove_state_tracker = async_track_state_change(
-            self.hass, self.sensors, self.sensor_state_change
-        )
-        delta = timedelta(seconds=self.area.config.get(CONF_UPDATE_INTERVAL))
-
-        # Timed self update
-        remove_interval = async_track_time_interval(
-            self.hass, self.refresh_states, delta
-        )
-
-        self.tracking_listeners.extend([remove_state_tracker, remove_interval])
-
-
-class MagicArea(object):
-    def __init__(self, hass, area, config) -> None:
-
-        self.hass = hass
-        self.name = area.name
-        self.id = area.id
-        self.slug = slugify(self.name)
-        self.hass_config = config
-        self.initialized = False
-
-        self.entities = {}
-
-        self.loaded_platforms = []
-
-        # Check if area is defined on YAML
-
-        if config.options:
-            merged_dicts = dict(config.data)
-            merged_dicts.update(config.options)
-            self.config = merged_dicts
-        else:
-            self.config = config.data
-
-        # Add callback for initialization
-        if self.hass.is_running:
-            self.hass.async_create_task(self.initialize())
-        else:
-            self.hass.bus.async_listen_once(
-                EVENT_HOMEASSISTANT_STARTED, self.initialize
-            )
-
-    def has_feature(self, feature) -> bool:
-
-        return feature in self.config.get(CONF_ENABLED_FEATURES)
-
-    def is_meta(self) -> bool:
-
-        return self.config.get(CONF_TYPE) == AREA_TYPE_META
-
-    def _is_valid_entity(self, entity_object) -> bool:
-
-        if entity_object.disabled:
-            return False
-
-        if entity_object.entity_id in self.config.get(CONF_EXCLUDE_ENTITIES):
-            return False
-
-        return True
-
-    async def _is_entity_from_area(self, entity_object) -> bool:
-
-        # Check entity's area_id
-        if entity_object.area_id == self.id:
-            return True
-
-        # Check device's area id, if available
-        if entity_object.device_id:
-
-            device_registry = (
-                await self.hass.helpers.device_registry.async_get_registry()
-            )
-            if entity_object.device_id in device_registry.devices.keys():
-                device_object = device_registry.devices[entity_object.device_id]
-                if device_object.area_id == self.id:
-                    return True
-
-        # Check if entity_id is in CONF_INCLUDE_ENTITIES
-        if entity_object.entity_id in self.config.get(CONF_INCLUDE_ENTITIES):
-            return True
-
-        return False
-
-    async def load_entities(self) -> None:
-
-        entity_list = []
-        include_entities = self.config.get(CONF_INCLUDE_ENTITIES)
-
-        entity_registry = await self.hass.helpers.entity_registry.async_get_registry()
-
-        for entity_id, entity_object in entity_registry.entities.items():
-
-            # Check entity validity
-            if not self._is_valid_entity(entity_object):
-                continue
-
-            # Check area membership
-            area_membership = await self._is_entity_from_area(entity_object)
-
-            if not area_membership:
-                continue
-
-            entity_list.append(entity_id)
-
-        if include_entities:
-            entity_list.extend(include_entities)
-
-        self.load_entity_list(entity_list)
-
-        # _LOGGER.debug(f"Loaded entities for area {self.slug}: {self.entities}")
-
-    def load_entity_list(self, entity_list):
-
-        unique_entities = set(entity_list)
-
-        for entity_id in unique_entities:
-
-            entity_component, entity_name = entity_id.split(".")
-
-            # Get latest state and create object
-            latest_state = self.hass.states.get(entity_id)
-            updated_entity = {"entity_id": entity_id}
-
-            if latest_state:
-                updated_entity.update(latest_state.attributes)
-
-            if entity_component not in self.entities.keys():
-                self.entities[entity_component] = []
-
-            self.entities[entity_component].append(updated_entity)
-
-    async def initialize(self, _=None) -> None:
-        _LOGGER.debug(f"Initializing area {self.slug}...")
-
-        await self.load_entities()
-
-        self.initialized = True
-
-        self.hass.bus.async_fire(EVENT_MAGICAREAS_AREA_READY)
-
-        _LOGGER.debug(f"Area {self.name}: Loading platforms...")
-        for platform in MAGIC_AREAS_COMPONENTS:
-            _LOGGER.debug(f"> Loading platform '{platform}'...")
-            self.hass.async_create_task(
-                self.hass.config_entries.async_forward_entry_setup(
-                    self.hass_config, platform
-                )
-            )
-            self.loaded_platforms.append(platform)
-
-        _LOGGER.debug(f"Area {self.slug} initialized.")
-
-    def is_sleeping(self):
-<<<<<<< HEAD
-    
-=======
-
->>>>>>> 4686e525
-        if self.config.get(CONF_SLEEP_ENTITY):
-            if not self.config.get(CONF_SLEEP_LIGHTS):
-                # If user fails to set CONF_SLEEP_LIGHTS, sleep mode will be ignored
-                _LOGGER.error(
-                    f"'{CONF_SLEEP_LIGHTS}' not defined. Please review your configuration."
-                )
-                return False
-
-            sleep_entity = self.hass.states.get(self.config.get(CONF_SLEEP_ENTITY))
-<<<<<<< HEAD
-            if (
-                sleep_entity.state.lower()
-                == self.config.get(CONF_SLEEP_STATE).lower()
-            ):
-=======
-            if sleep_entity.state.lower() == self.config.get(CONF_SLEEP_STATE).lower():
->>>>>>> 4686e525
-                _LOGGER.info(
-                    f"Sleep entity '{sleep_entity.entity_id}' on sleep state '{sleep_entity.state}'"
-                )
-                return True
-
-        return False
-
-<<<<<<< HEAD
-
-=======
->>>>>>> 4686e525
-    def is_night(self):
-
-        # Check if has night entity
-        if self.config.get(CONF_NIGHT_ENTITY):
-            night_entity = self.hass.states.get(self.config.get(CONF_NIGHT_ENTITY))
-            if night_entity and (
-<<<<<<< HEAD
-                night_entity.state.lower()
-                == self.config.get(CONF_NIGHT_STATE).lower()
-=======
-                night_entity.state.lower() == self.config.get(CONF_NIGHT_STATE).lower()
->>>>>>> 4686e525
-            ):
-                _LOGGER.info(
-                    f"Night entity '{night_entity.entity_id}' on night state '{night_entity.state}'"
-                )
-                return True
-
-        return False
-<<<<<<< HEAD
-=======
-
->>>>>>> 4686e525
-
-class MagicMetaArea(MagicArea):
-    def __init__(self, hass, area_name, config) -> None:
-
-        self.hass = hass
-        self.name = area_name
-        self.id = slugify(self.name)
-        self.slug = slugify(self.name)
-        self.hass_config = config
-        self.initialized = False
-
-        self.entities = {}
-
-        self.loaded_platforms = []
-
-        # Check if area is defined on YAML
-
-        if config.options:
-            merged_dicts = dict(config.data)
-            merged_dicts.update(config.options)
-            self.config = merged_dicts
-        else:
-            self.config = config.data
-
-        # Add callback for initialization
-        if self.hass.is_running and self.areas_loaded():
-            self.hass.async_create_task(self.initialize())
-        else:
-            self.hass.bus.async_listen_once(EVENT_MAGICAREAS_READY, self.initialize)
-
-    def areas_loaded(self):
-
-        if MODULE_DATA not in self.hass.data.keys():
-            return False
-
-        data = self.hass.data[MODULE_DATA]
-        for config_entry_id, area_info in data.items():
-            area = area_info[DATA_AREA_OBJECT]
-            if area.config.get(CONF_TYPE) != AREA_TYPE_META:
-
-                if not area.initialized:
-                    _LOGGER.warn(f"Area {area.id} not initialized")
-                    return False
-
-        return True
-
-    async def initialize(self, _=None) -> None:
-        _LOGGER.debug(f"Initializing meta area {self.slug}...")
-
-        await self.load_entities()
-
-        self.initialized = True
-        components_to_load = (
-            MAGIC_AREAS_COMPONENTS_GLOBAL
-            if self.id == META_AREA_GLOBAL.lower()
-            else MAGIC_AREAS_COMPONENTS_META
-        )
-
-        _LOGGER.debug(f"Area {self.name}: Loading platforms...")
-        for platform in components_to_load:
-            _LOGGER.debug(f"> Loading platform '{platform}'...")
-            self.hass.async_create_task(
-                self.hass.config_entries.async_forward_entry_setup(
-                    self.hass_config, platform
-                )
-            )
-            self.loaded_platforms.append(platform)
-
-        _LOGGER.debug(f"Meta Area {self.slug} initialized.")
-
-    async def load_entities(self) -> None:
-
-        entity_list = []
-
-        data = self.hass.data[MODULE_DATA]
-        for config_entry_id, area_info in data.items():
-            area = area_info[DATA_AREA_OBJECT]
-            if (
-                self.id == META_AREA_GLOBAL.lower()
-                or area.config.get(CONF_TYPE) == self.id
-            ):
-                for entities in area.entities.values():
-                    for entity in entities:
-                        entity_list.append(entity["entity_id"])
-
-        self.load_entity_list(entity_list)
-
-        _LOGGER.debug(f"Loaded entities for meta area {self.slug}: {self.entities}")
+import logging
+from copy import deepcopy
+from datetime import datetime, timedelta
+from statistics import mean
+
+import voluptuous as vol
+from homeassistant.components.binary_sensor import DOMAIN as BINARY_SENSOR_DOMAIN
+from homeassistant.components.binary_sensor import BinarySensorEntity
+from homeassistant.const import EVENT_HOMEASSISTANT_STARTED, STATE_ON, STATE_UNAVAILABLE
+from homeassistant.helpers.entity import Entity
+from homeassistant.helpers.event import (
+    async_track_state_change,
+    async_track_time_interval,
+)
+from homeassistant.helpers.restore_state import RestoreEntity
+from homeassistant.setup import async_setup_component
+from homeassistant.util import slugify
+
+from .const import (
+    _DOMAIN_SCHEMA,
+    AREA_TYPE_META,
+    CONF_ENABLED_FEATURES,
+    CONF_EXCLUDE_ENTITIES,
+    CONF_ID,
+    CONF_INCLUDE_ENTITIES,
+    CONF_NAME,
+    CONF_NIGHT_ENTITY,
+    CONF_NIGHT_STATE,
+    CONF_ON_STATES,
+    CONF_SLEEP_ENTITY,
+    CONF_SLEEP_LIGHTS,
+    CONF_SLEEP_STATE,
+    CONF_TYPE,
+    CONF_UPDATE_INTERVAL,
+    CONF_NIGHT_ENTITY,
+    CONF_NIGHT_STATE,
+    CONF_SLEEP_ENTITY,
+    CONF_SLEEP_LIGHTS,
+    CONF_SLEEP_STATE,
+    DATA_AREA_OBJECT,
+    DEVICE_CLASS_DOMAINS,
+    DOMAIN,
+    EVENT_MAGICAREAS_AREA_READY,
+    EVENT_MAGICAREAS_READY,
+    MAGIC_AREAS_COMPONENTS,
+    MAGIC_AREAS_COMPONENTS_GLOBAL,
+    MAGIC_AREAS_COMPONENTS_META,
+    META_AREA_GLOBAL,
+    MODULE_DATA,
+)
+
+CONFIG_SCHEMA = vol.Schema(
+    {DOMAIN: _DOMAIN_SCHEMA},
+    extra=vol.ALLOW_EXTRA,
+)
+
+_LOGGER = logging.getLogger(__name__)
+
+
+class MagicSensorBase:
+
+    name = None
+    hass = None
+    _attributes = {}
+    area = None
+
+    sensors = []
+
+    tracking_listeners = []
+
+    @property
+    def name(self):
+        """Return the name of the device if any."""
+        return self._name
+
+    @property
+    def device_class(self):
+        """Return the class of this binary_sensor."""
+        return self._device_class
+
+    @property
+    def should_poll(self):
+        """If entity should be polled."""
+        return False
+
+    @property
+    def device_state_attributes(self):
+        """Return the attributes of the area."""
+        return self._attributes
+
+    def refresh_states(self, next_interval):
+        _LOGGER.debug(f"Refreshing sensor states {self.name}")
+        return self._update_state()
+
+    def _update_state(self):
+
+        self._state = self._get_sensors_state()
+        self.schedule_update_ha_state()
+
+    async def _initialize(self, _=None) -> None:
+        # Setup the listeners
+        await self._setup_listeners()
+
+    def _remove_listeners(self):
+        while self.tracking_listeners:
+            remove_listener = self.tracking_listeners.pop()
+            remove_listener()
+
+    async def _shutdown(self) -> None:
+        self._remove_listeners()
+
+    async def async_will_remove_from_hass(self):
+        """Remove the listeners upon removing the component."""
+        await self._shutdown()
+
+
+class SensorBase(MagicSensorBase, RestoreEntity, Entity):
+
+    _mode = "mean"
+
+    @property
+    def state(self):
+        """Return true if the area is occupied."""
+        return self._state
+
+    def sensor_state_change(self, entity_id, from_state, to_state):
+
+        _LOGGER.debug(f"{self.name}: sensor '{entity_id}' changed to {to_state.state}")
+
+        return self._update_state()
+
+    def _get_sensors_state(self):
+
+        sensor_values = []
+
+        # Loop over all entities and check their state
+        for sensor in self.sensors:
+
+            entity = self.hass.states.get(sensor)
+
+            if not entity:
+                _LOGGER.info(
+                    f"Could not get sensor state: {sensor} entity not found, skipping"
+                )
+                continue
+
+            # Skip unavailable entities
+            if entity.state == STATE_UNAVAILABLE:
+                continue
+
+            try:
+                sensor_values.append(float(entity.state))
+            except ValueError as e:
+                err_str = str(e)
+                _LOGGER.info(
+                    f"Non-numeric sensor value ({err_str}) for entity {entity.entity_id}, skipping"
+                )
+                continue
+
+        ret = 0.0
+
+        if sensor_values:
+            if self._mode == "sum":
+                ret = sum(sensor_values)
+            else:
+                ret = mean(sensor_values)
+
+        return round(ret, 2)
+
+
+class BinarySensorBase(MagicSensorBase, BinarySensorEntity, RestoreEntity):
+
+    _device_class = None
+
+    @property
+    def is_on(self):
+        """Return true if the area is occupied."""
+        return self._state
+
+    def sensor_state_change(self, entity_id, from_state, to_state):
+
+        _LOGGER.debug(f"{self.name}: sensor '{entity_id}' changed to {to_state.state}")
+
+        if to_state.state not in self.area.config.get(CONF_ON_STATES):
+            self.last_off_time = datetime.utcnow()  # Update last_off_time
+
+        return self._update_state()
+
+    def _get_sensors_state(self):
+
+        active_sensors = []
+
+        # Loop over all entities and check their state
+        for sensor in self.sensors:
+
+            entity = self.hass.states.get(sensor)
+
+            if not entity:
+                _LOGGER.info(
+                    f"Could not get sensor state: {sensor} entity not found, skipping"
+                )
+                continue
+
+            # Skip unavailable entities
+            if entity.state == STATE_UNAVAILABLE:
+                continue
+
+            if entity.state in STATE_ON:
+                active_sensors.append(sensor)
+
+        self._attributes["active_sensors"] = active_sensors
+
+        return len(active_sensors) > 0
+
+
+class AggregateBase(MagicSensorBase):
+    def load_sensors(self, domain, unit_of_measurement=None):
+
+        # Fetch sensors
+        self.sensors = []
+        for entity in self.area.entities[domain]:
+
+            if "device_class" not in entity.keys():
+                continue
+
+            if entity["device_class"] != self._device_class:
+                continue
+
+            if unit_of_measurement:
+                if "unit_of_measurement" not in entity.keys():
+                    continue
+                if entity["unit_of_measurement"] != unit_of_measurement:
+                    continue
+
+            self.sensors.append(entity["entity_id"])
+
+        if unit_of_measurement:
+            self._attributes = {
+                "sensors": self.sensors,
+                "unit_of_measurement": unit_of_measurement,
+            }
+        else:
+            self._attributes = {"sensors": self.sensors, "active_sensors": []}
+
+    async def async_added_to_hass(self):
+        """Call when entity about to be added to hass."""
+        if self.hass.is_running:
+            await self._initialize()
+        else:
+            self.hass.bus.async_listen_once(
+                EVENT_HOMEASSISTANT_STARTED, self._initialize
+            )
+
+        self._update_state()
+
+    async def _setup_listeners(self, _=None) -> None:
+        _LOGGER.debug("%s: Called '_setup_listeners'", self._name)
+        if not self.hass.is_running:
+            _LOGGER.debug("%s: Cancelled '_setup_listeners'", self._name)
+            return
+
+        # Track presence sensors
+        remove_state_tracker = async_track_state_change(
+            self.hass, self.sensors, self.sensor_state_change
+        )
+        delta = timedelta(seconds=self.area.config.get(CONF_UPDATE_INTERVAL))
+
+        # Timed self update
+        remove_interval = async_track_time_interval(
+            self.hass, self.refresh_states, delta
+        )
+
+        self.tracking_listeners.extend([remove_state_tracker, remove_interval])
+
+
+class MagicArea(object):
+    def __init__(self, hass, area, config) -> None:
+
+        self.hass = hass
+        self.name = area.name
+        self.id = area.id
+        self.slug = slugify(self.name)
+        self.hass_config = config
+        self.initialized = False
+
+        self.entities = {}
+
+        self.loaded_platforms = []
+
+        # Check if area is defined on YAML
+
+        if config.options:
+            merged_dicts = dict(config.data)
+            merged_dicts.update(config.options)
+            self.config = merged_dicts
+        else:
+            self.config = config.data
+
+        # Add callback for initialization
+        if self.hass.is_running:
+            self.hass.async_create_task(self.initialize())
+        else:
+            self.hass.bus.async_listen_once(
+                EVENT_HOMEASSISTANT_STARTED, self.initialize
+            )
+
+    def has_feature(self, feature) -> bool:
+
+        return feature in self.config.get(CONF_ENABLED_FEATURES)
+
+    def is_meta(self) -> bool:
+
+        return self.config.get(CONF_TYPE) == AREA_TYPE_META
+
+    def _is_valid_entity(self, entity_object) -> bool:
+
+        if entity_object.disabled:
+            return False
+
+        if entity_object.entity_id in self.config.get(CONF_EXCLUDE_ENTITIES):
+            return False
+
+        return True
+
+    async def _is_entity_from_area(self, entity_object) -> bool:
+
+        # Check entity's area_id
+        if entity_object.area_id == self.id:
+            return True
+
+        # Check device's area id, if available
+        if entity_object.device_id:
+
+            device_registry = (
+                await self.hass.helpers.device_registry.async_get_registry()
+            )
+            if entity_object.device_id in device_registry.devices.keys():
+                device_object = device_registry.devices[entity_object.device_id]
+                if device_object.area_id == self.id:
+                    return True
+
+        # Check if entity_id is in CONF_INCLUDE_ENTITIES
+        if entity_object.entity_id in self.config.get(CONF_INCLUDE_ENTITIES):
+            return True
+
+        return False
+
+    async def load_entities(self) -> None:
+
+        entity_list = []
+        include_entities = self.config.get(CONF_INCLUDE_ENTITIES)
+
+        entity_registry = await self.hass.helpers.entity_registry.async_get_registry()
+
+        for entity_id, entity_object in entity_registry.entities.items():
+
+            # Check entity validity
+            if not self._is_valid_entity(entity_object):
+                continue
+
+            # Check area membership
+            area_membership = await self._is_entity_from_area(entity_object)
+
+            if not area_membership:
+                continue
+
+            entity_list.append(entity_id)
+
+        if include_entities:
+            entity_list.extend(include_entities)
+
+        self.load_entity_list(entity_list)
+
+        # _LOGGER.debug(f"Loaded entities for area {self.slug}: {self.entities}")
+
+    def load_entity_list(self, entity_list):
+
+        unique_entities = set(entity_list)
+
+        for entity_id in unique_entities:
+
+            entity_component, entity_name = entity_id.split(".")
+
+            # Get latest state and create object
+            latest_state = self.hass.states.get(entity_id)
+            updated_entity = {"entity_id": entity_id}
+
+            if latest_state:
+                updated_entity.update(latest_state.attributes)
+
+            if entity_component not in self.entities.keys():
+                self.entities[entity_component] = []
+
+            self.entities[entity_component].append(updated_entity)
+
+    async def initialize(self, _=None) -> None:
+        _LOGGER.debug(f"Initializing area {self.slug}...")
+
+        await self.load_entities()
+
+        self.initialized = True
+
+        self.hass.bus.async_fire(EVENT_MAGICAREAS_AREA_READY)
+
+        _LOGGER.debug(f"Area {self.name}: Loading platforms...")
+        for platform in MAGIC_AREAS_COMPONENTS:
+            _LOGGER.debug(f"> Loading platform '{platform}'...")
+            self.hass.async_create_task(
+                self.hass.config_entries.async_forward_entry_setup(
+                    self.hass_config, platform
+                )
+            )
+            self.loaded_platforms.append(platform)
+
+        _LOGGER.debug(f"Area {self.slug} initialized.")
+
+    def is_sleeping(self):
+        if self.config.get(CONF_SLEEP_ENTITY):
+            if not self.config.get(CONF_SLEEP_LIGHTS):
+                # If user fails to set CONF_SLEEP_LIGHTS, sleep mode will be ignored
+                _LOGGER.error(
+                    f"'{CONF_SLEEP_LIGHTS}' not defined. Please review your configuration."
+                )
+                return False
+
+            sleep_entity = self.hass.states.get(self.config.get(CONF_SLEEP_ENTITY))
+            if sleep_entity.state.lower() == self.config.get(CONF_SLEEP_STATE).lower():
+                _LOGGER.info(
+                    f"Sleep entity '{sleep_entity.entity_id}' on sleep state '{sleep_entity.state}'"
+                )
+                return True
+
+        return False
+
+    def is_night(self):
+
+        # Check if has night entity
+        if self.config.get(CONF_NIGHT_ENTITY):
+            night_entity = self.hass.states.get(self.config.get(CONF_NIGHT_ENTITY))
+            if night_entity and (
+                night_entity.state.lower() == self.config.get(CONF_NIGHT_STATE).lower()
+            ):
+                _LOGGER.info(
+                    f"Night entity '{night_entity.entity_id}' on night state '{night_entity.state}'"
+                )
+                return True
+
+        return False
+
+class MagicMetaArea(MagicArea):
+    def __init__(self, hass, area_name, config) -> None:
+
+        self.hass = hass
+        self.name = area_name
+        self.id = slugify(self.name)
+        self.slug = slugify(self.name)
+        self.hass_config = config
+        self.initialized = False
+
+        self.entities = {}
+
+        self.loaded_platforms = []
+
+        # Check if area is defined on YAML
+
+        if config.options:
+            merged_dicts = dict(config.data)
+            merged_dicts.update(config.options)
+            self.config = merged_dicts
+        else:
+            self.config = config.data
+
+        # Add callback for initialization
+        if self.hass.is_running and self.areas_loaded():
+            self.hass.async_create_task(self.initialize())
+        else:
+            self.hass.bus.async_listen_once(EVENT_MAGICAREAS_READY, self.initialize)
+
+    def areas_loaded(self):
+
+        if MODULE_DATA not in self.hass.data.keys():
+            return False
+
+        data = self.hass.data[MODULE_DATA]
+        for config_entry_id, area_info in data.items():
+            area = area_info[DATA_AREA_OBJECT]
+            if area.config.get(CONF_TYPE) != AREA_TYPE_META:
+
+                if not area.initialized:
+                    _LOGGER.warn(f"Area {area.id} not initialized")
+                    return False
+
+        return True
+
+    async def initialize(self, _=None) -> None:
+        _LOGGER.debug(f"Initializing meta area {self.slug}...")
+
+        await self.load_entities()
+
+        self.initialized = True
+        components_to_load = (
+            MAGIC_AREAS_COMPONENTS_GLOBAL
+            if self.id == META_AREA_GLOBAL.lower()
+            else MAGIC_AREAS_COMPONENTS_META
+        )
+
+        _LOGGER.debug(f"Area {self.name}: Loading platforms...")
+        for platform in components_to_load:
+            _LOGGER.debug(f"> Loading platform '{platform}'...")
+            self.hass.async_create_task(
+                self.hass.config_entries.async_forward_entry_setup(
+                    self.hass_config, platform
+                )
+            )
+            self.loaded_platforms.append(platform)
+
+        _LOGGER.debug(f"Meta Area {self.slug} initialized.")
+
+    async def load_entities(self) -> None:
+
+        entity_list = []
+
+        data = self.hass.data[MODULE_DATA]
+        for config_entry_id, area_info in data.items():
+            area = area_info[DATA_AREA_OBJECT]
+            if (
+                self.id == META_AREA_GLOBAL.lower()
+                or area.config.get(CONF_TYPE) == self.id
+            ):
+                for entities in area.entities.values():
+                    for entity in entities:
+                        entity_list.append(entity["entity_id"])
+
+        self.load_entity_list(entity_list)
+
+        _LOGGER.debug(f"Loaded entities for meta area {self.slug}: {self.entities}")