--- conflicted
+++ resolved
@@ -10,15 +10,7 @@
     ATTR_MEDIA_CONTENT_TYPE,
     SERVICE_PLAY_MEDIA,
 )
-<<<<<<< HEAD
-from homeassistant.const import (
-    ATTR_ENTITY_ID,
-    STATE_IDLE,
-    STATE_ON,
-)
-=======
 from homeassistant.const import ATTR_ENTITY_ID, STATE_IDLE, STATE_ON
->>>>>>> 5226dac1
 from homeassistant.helpers.restore_state import RestoreEntity
 
 _LOGGER = logging.getLogger(__name__)
@@ -135,11 +127,7 @@
             self._state = STATE_IDLE
 
         self.set_state()
-<<<<<<< HEAD
-        
-=======
-
->>>>>>> 5226dac1
+
     @property
     def state(self):
         """Return the state of the media player"""
